# !/usr/bin/env python

import pickle
import argparse
import numpy as np
import mdtraj as md
import pandas as pd
from glob import glob
from itertools import chain

from mdentropy.utils import timing
from mdentropy.mutinf import DihedralMutualInformation


def run(traj, nbins, iter, N, method):
    R = []
    mi = DihedralMutualInformation(nbins=nbins, method=method, threads=N)
    shuffled = False
    for i in range(iter+1):
        if i > 0:
            shuffled = True
        with timing(i):
            R.append(mi.partial_transform(traj, shuffled=shuffled))
    M = R[0]
    if iter > 0:
        M -= np.mean(R[1:], axis=0)
    return pd.DataFrame(M, columns=mi.labels)


def parse_cmdln():
    parser = argparse.ArgumentParser(
        description=__doc__,
        formatter_class=argparse.RawDescriptionHelpFormatter)
    parser.add_argument('-i', '--input', dest='traj',
                        help='File containing trajectory.', required=True)
    parser.add_argument('-s', '--shuffle-iter', dest='iter',
                        help='Number of shuffle iterations.',
                        default=100, type=int)
    parser.add_argument('-t', '--topology', dest='top',
                        help='File containing topology.', default=None)
    parser.add_argument('-b', '--n-bins', dest='nbins',
                        help='Number of bins', default=24, type=int)
<<<<<<< HEAD
    parser.add_argument('-n', '--n-proc', dest='N',
                        help='Number of processors to be used.',
                        default=12, type=int)
=======
    parser.add_argument('-n', '--n-threads', dest='N',
                        help='Number of threads to be used.',
                        default=None, type=int)
>>>>>>> 705384f8
    parser.add_argument('-r', '--stride', dest='stride',
                        help='Stride to use', default=100)
    parser.add_argument('-o', '--output', dest='out',
                        help='Name of output file.', default='mutinf.pkl')
    parser.add_argument('-m', '--method', dest='method',
                        help='Entropy estimate method.',
                        choices=['chaowangjost', 'grassberger', 'kde'],
                        default='chaowangjost')
    args = parser.parse_args()
    return args


if __name__ == "__main__":
    options = parse_cmdln()
    expr = options.traj.replace(' ', '').split(',')
    files = list(chain(*map(glob, expr)))
    traj = md.load(files, top=options.top, stride=options.stride)
    M = run(traj, options.nbins, options.iter, options.N, options.method)
    pickle.dump(M, open(options.out, 'wb'))<|MERGE_RESOLUTION|>--- conflicted
+++ resolved
@@ -40,15 +40,9 @@
                         help='File containing topology.', default=None)
     parser.add_argument('-b', '--n-bins', dest='nbins',
                         help='Number of bins', default=24, type=int)
-<<<<<<< HEAD
-    parser.add_argument('-n', '--n-proc', dest='N',
-                        help='Number of processors to be used.',
-                        default=12, type=int)
-=======
     parser.add_argument('-n', '--n-threads', dest='N',
                         help='Number of threads to be used.',
                         default=None, type=int)
->>>>>>> 705384f8
     parser.add_argument('-r', '--stride', dest='stride',
                         help='Stride to use', default=100)
     parser.add_argument('-o', '--output', dest='out',
