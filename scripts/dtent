--- conflicted
+++ resolved
@@ -68,10 +68,6 @@
               list(chain(*map(glob, expr2))))
     current = md.load(f1, top=options.top, stride=options.stride)
     past = md.load(f2, top=options.top, stride=options.stride)
-<<<<<<< HEAD
-    D = run(current, past, options.nbins, options.iter, options.N)
-=======
     D = run(past, current, options.nbins, options.iter, options.N,
             options.method)
->>>>>>> 705384f8
     pickle.dump(D, open(options.out, 'wb'))